# -*- coding: utf-8 -*-
import ast
import configparser
import os
import re
import sys

if vars(sys.modules[__name__])['__package__'] == 'ivert_utils':
    # When this is built a setup.py package, it names the modules 'ivert' and 'ivert_utils'. This reflects that.
    import ivert_utils.is_aws as is_aws
    import ivert_utils.version as version
else:
    # If running as a script, import this way.
    try:
        import is_aws
        import version
    except ModuleNotFoundError:
        # If this is imported from a module in the parent directory, look in the utils/ sub-dir.
        import utils.is_aws as is_aws
        import utils.version as version

ivert_default_configfile = os.path.abspath(os.path.join(os.path.dirname(os.path.realpath(__file__)),
                                                        "..", "..", "config", "ivert_config.ini"))

# When we build the ivert package, this is the location of the ivert_data directory. Look for it there.
if not os.path.exists(ivert_default_configfile):
    ivert_default_configfile = os.path.abspath(os.path.join(os.path.dirname(os.path.realpath(__file__)),
                                                            "..", "..", "..", "..",
                                                            "ivert_data", "config", "ivert_config.ini"))



class config:
    """A subclass implementation of configparser.ConfigParser(), expect that config attributes are referenced as object
    attributes rather than in a dictionary.

    So if the .ini file contains the attribute:
         varname = 0
    it is referenced by:
         >> c = configfile.config()
         >> c.varname
         0

    When initialized, it will check whether it is running in an AWS (Amazon Web Services) cloud environment
    and if so, use the [AWS] section of the configfile.

    All paths are considered relative to the location of the configfile. Absolute paths will be left unchanged.
    All other paths that contain a file-delimeter character ("/" on linux, "\" on Windows) will be joined with the
    path of the configfile and converted to an absolute path.
    The EXCEPTION ot the above rule is if the variable name begins with "s3_", in which case it is assumed to be
    an AWS S3 bucket prefix and will not be converted to an absolute path on the local machine.

    The two sections in the .ini configfile should be [DEFAULT] and [AWS].
    No other sections are read by this object, for now.
    """

    def __init__(self,
                 configfile: str = ivert_default_configfile,
                 ignore_errors: bool = False):
        """Initializes a new instance of the config class."""

        self._configfile = os.path.abspath(os.path.realpath(configfile))
        self._config = configparser.ConfigParser()
        self.is_aws = is_aws.is_aws()

        if not os.path.exists(configfile):
            raise FileNotFoundError(f"Configfile {configfile} not found.")

        self._config.read(configfile)

        # Turn the values of the config file into attributes.
        # This does not handle sections separately. Change this functionality
        # if I need to use different sections separately.
        self._parse_config_into_attrs()

        # If we're importing the primary IVERT config file, add the user variables and S3 creds to the config as well.
        if os.path.basename(self._configfile) == os.path.basename(ivert_default_configfile):
            self._add_user_variables_and_s3_creds_to_config_obj(ignore_errors=ignore_errors)

        # If 'ivert_version' is present and not already set, set it.
        if hasattr(self, "ivert_version") and self.ivert_version is None:
            self.ivert_version = version.__version__

    def _abspath(self, path, only_if_actual_path_doesnt_exist=False):
        """Retreive the absolute path of a file path contained in the configfile.

        In this project, absolute paths are relative to the location of the
        configfile. In this case. join them with the path to the config file and
        return an absolute path rather than a relative path."""
        # If we've specified to do this only if the path doesn't exist in its current location,
        # and the path does exist in its current location (either the filename, or the parent directory),
        # then just return the path as-is
        if only_if_actual_path_doesnt_exist and (os.path.exists(path) or os.path.exists(os.path.split(path)[0])):
            return path

        return os.path.abspath(os.path.join(os.path.dirname(self._configfile), path))

    def _parse_config_into_attrs(self):
        """Read all the config lines, put into object attributes. If we're running in an AWS instance, also read the
        [AWS] section.
        """
        # First input the default values from the config file.
        for k, v in self._config["DEFAULT"].items():
            self._read_option(k, v)

        # Then, if we're running in an AWS environment, read all the values from the [AWS] section (if it exists).
        if self.is_aws and ("AWS" in self._config):
            section = self._config["AWS"]
            for k, v in section.items():
                self._read_option(k, v)

    def _read_option(self, key, value):
        """Read an individual option.

        Will sipmly use the "eval" python command to parse it,
        and then attempt to read as a boolean if that fails. It helps to keep the
        .ini file a python-readable format, and allows base python objects to be in there.
        """
        try:
            # Using ast.literal_eval() rather than eval(), because literal_eval only allows the creation of generic
            # python objects but doesn't allow the calling of functions or commands that could pose security risks.
            # It will natively evaluate things like lists, dictionaries, or other generic python data types.
            setattr(self, key, ast.literal_eval(value))
            return
        except (NameError, ValueError, SyntaxError):
            pass

        # In some boolean cases, you can put other things besides "True/False", such as "yes/no"
        # Use configparser's intelligence to try to interpret it as a boolean.
        try:
            setattr(self, key, self._config.getboolean("DEFAULT", key))
            return
        except (NameError, ValueError, SyntaxError):
            pass

        # Check to see if this is potentially a path. Interpret it as such if it is a string and contains path
        # characters ('\' in Windows or '/' in Linux).
        # If this is the case, return the absolute path of that file/directory *relative* to the current directory the
        # config.ini file is contained.
        try:
            if key[:3].lower() == "s3_":
                # This is an S3 key-path. Do not convert it to an absolute path.
                pass

            elif sys.platform in ('linux', 'cygwin', 'darwin') and value.find("/") > -1:
                # If it's an absolute path or it already exists where it is, just use it as-is
                if value.strip().find("/") == 0:
                    setattr(self, key, os.path.abspath(value))
                # If it references the home directory, expand that on the local machine.
                elif value.find("~") > -1:
                    setattr(self, key, os.path.abspath(os.path.expanduser(value)))
                # If it's a relative path, make it relative to the _configfile's local directory.
                else:
                    setattr(self, key, self._abspath(os.path.join(os.path.dirname(self._configfile), value)))
                return

            elif sys.platform in ('win32', 'win64') and value.find("\\") > -1:
                # If it's an absolute path or it already exists where it is, just use it as-is
                # For a base path, look for the "C:\" drive-name pattern at the start (upper- or lower-case).
                if re.search(r'\A[A-Za-z]:\\', value.strip()) is not None:
                    setattr(self, key, os.path.abspath(value))
                # If it references the home directory, expand that on the local machine.
                elif value.find("~") > -1:
                    setattr(self, key, os.path.abspath(os.path.expanduser(value)))
                # If it's a relative path, make it relative to the _configfile directory.
                else:
                    setattr(self, key, self._abspath(os.path.join(os.path.dirname(self._configfile), value)))
                return
        except ValueError:
            pass

        # Otherwise, it's probably just a string value, set it as-is.
        setattr(self, key, value)
        return

    def _fill_bucket_names_from_ivert_setup(self, include_sns_arn=True):
        """Fills in the bucket name entries in the config object.

        If we're server-side, we need to fill in [s3_bucket_database], [s3_bucket_trusted], and [s3_bucket_export],
        and [s3_bucket_quarantine].
        These can be found in the ivert_setup/setup/paths.sh file from the ivert_setup repository."""
        try:
            assert hasattr(self, "s3_bucket_database")
            assert hasattr(self, "s3_bucket_import_trusted")
            assert hasattr(self, "s3_bucket_export_server")
            assert hasattr(self, "s3_bucket_quarantine")
        except AssertionError:
            print("Error: Not all required bucket names are present in the ivert_setup 'paths.sh' file.",
                  file=sys.stderr)
            sys.exit(0)

        if include_sns_arn:
            assert hasattr(self, "sns_topic_arn")

        if not os.path.exists(self.ivert_setup_paths_file):
            raise FileNotFoundError(f"ivert_setup_paths_file not found: {self.ivert_setup_paths_file}")

        with open(self.ivert_setup_paths_file, 'r') as f:
            paths_text_lines = [line.strip() for line in f.readlines()]

        # Get the S3 bucket names from the paths.sh file
        # For each variable, look for the line that starts with it, extract the value after the =,
        # and strip off any comments.

        # Read the database bucket from paths.sh
        try:
<<<<<<< HEAD
            db_line = [line for line in paths_text_lines
                       if re.match(r"^s3_bucket_database(?!\w)", line.lstrip().lower())][0]
=======
            db_line = [line for line in paths_text_lines if re.match(r"^s3_bucket_database(?!\w)",
                                                                     line.lower().lstrip())][0]
>>>>>>> b6eef7f7
            self.s3_bucket_database = db_line.split("=")[1].split("#")[0].strip().strip("'").strip('"')
            if self.s3_bucket_database == '':
                self.s3_bucket_database = None
        except IndexError:
            self.s3_bucket_database = None

        # Read the import bucket from paths.sh
        try:
<<<<<<< HEAD
            trusted_line = [line for line in paths_text_lines
                            if re.match(r"^s3_bucket_import_trusted(?!\w)", line.lstrip().lower())][0]
=======
            trusted_line = [line for line in paths_text_lines if re.match(r"^s3_bucket_import_trusted(?!\w)",
                                                                          line.lower().lstrip())][0]
>>>>>>> b6eef7f7
            self.s3_bucket_import_trusted = trusted_line.split("=")[1].split("#")[0].strip().strip("'").strip('"')
            if self.s3_bucket_import_trusted == '':
                self.s3_bucket_import_trusted = None
        except IndexError:
            self.s3_bucket_import_trusted = None

        # Read the untrusted bucket from paths.sh (if it exists there.
        # It usually shouldn't, but it'll read it if it's there.)
        try:
<<<<<<< HEAD
            untrusted_line = [line for line in paths_text_lines
                              if re.match(r"^s3_bucket_import_untrusted(?!\w)", line.lstrip().lower())][0]
=======
            untrusted_line = [line for line in paths_text_lines if re.match(r"^s3_bucket_import_untrusted(?!\w)",
                                                                            line.lower().lstrip())][0]
>>>>>>> b6eef7f7
            self.s3_bucket_import_untrusted = untrusted_line.split("=")[1].split("#")[0].strip().strip("'").strip('"')
            if self.s3_bucket_import_untrusted == '':
                self.s3_bucket_import_untrusted = None
        except IndexError:
            self.s3_bucket_import_untrusted = None

        # Read the export_server bucket from paths.sh
        try:
<<<<<<< HEAD
            export_server_line = [line for line in paths_text_lines
                                  if re.match(r"^s3_bucket_export_server(?!\w)", line.lstrip().lower())][0]
            self.s3_bucket_export_server = export_server_line.split("=")[1].split("#")[0].strip().strip("'").strip('"')
            if self.s3_bucket_export_server == '':
                self.s3_bucket_export_server = None
=======
            export_line = [line for line in paths_text_lines if re.match(r"^s3_bucket_export(?!\w)",
                                                                         line.lower().lstrip())][0]
            self.s3_bucket_export = export_line.split("=")[1].split("#")[0].strip().strip("'").strip('"')
>>>>>>> b6eef7f7
        except IndexError:
            self.s3_bucket_export_server = None

        # Read the export_client bucket from paths.sh. Should be empty or not there at all.
        try:
            export_client_line = [line for line in paths_text_lines
                                  if re.match(r"^s3_bucket_export_client(?!\w)", line.lstrip().lower())][0]
            self.s3_bucket_export_client = export_client_line.split("=")[1].split("#")[0].strip().strip("'").strip('"')
            if self.s3_bucket_export_client == '':
                self.s3_bucket_export_client = None
        except IndexError:
            self.s3_bucket_export_client = None

        # Read the quarantine bucket from paths.sh
        try:
<<<<<<< HEAD
            quarantine_line = [line for line in paths_text_lines
                               if re.match(r"^s3_bucket_quarantine(?!\w)", line.lstrip().lower())][0]
=======
            quarantine_line = [line for line in paths_text_lines if re.match(r"^s3_bucket_import_quarantine(?!\w)",
                                                                             line.lower().lstrip())][0]
>>>>>>> b6eef7f7
            self.s3_bucket_quarantine = quarantine_line.split("=")[1].split("#")[0].strip().strip("'").strip('"')
        except IndexError:
            self.s3_bucket_quarantine = None

        if include_sns_arn:
            try:
<<<<<<< HEAD
                sns_line = [line for line in paths_text_lines
                            if re.match(r"^cudem_sns_arn(?!\w)", line.lstrip().lower())][0]
=======
                sns_line = [line for line in paths_text_lines if re.match(r"^cudem_sns_arn(?!\w)",
                                                                          line.lower().lstrip())][0]
>>>>>>> b6eef7f7
                self.sns_topic_arn = sns_line.split("=")[1].split("#")[0].strip().strip("'").strip('"')
            except IndexError:
                self.sns_topic_arn = None

        # Check to see if any of these just reference other variables. If so, fill them in. This could just point
        # to another variable, so keep looping until we've gotten an actual value.
        for varname in ["s3_bucket_database",
                        "s3_bucket_import_untrusted",
                        "s3_bucket_import_trusted",
                        "s3_bucket_export_server",
                        "s3_bucket_export_client",
                        "s3_bucket_quarantine"]:
            if getattr(self, varname) is None:
                continue

            # Since we're reading from a bash shell script, variables are defined as $varname.
            while getattr(self, varname).find("$") > -1:
                varname_from = getattr(self, varname).replace("$", "")
                setattr(self, varname, getattr(self, varname_from))

        return

<<<<<<< HEAD
    def _add_user_variables_and_s3_creds_to_config_obj(self, ignore_errors: bool = False):
=======
    def _add_user_variables_and_s3_creds_to_config_obj(self):
>>>>>>> b6eef7f7
        """Add the names of the S3 buckets to the configfile.config object.

        On a client instance, src setup needs to be run to flesh out the user configfile, before this will work."""
        # Make sure all these are defined in here. They may be assigned to None but they should exist. This is
        # a sanity check in case we changed the bucket variables names in the configfile.
        try:
            assert hasattr(self, "s3_bucket_import_untrusted")
            assert hasattr(self, "s3_bucket_export_client")
            assert hasattr(self, "s3_export_client_endpoint_url")
            assert hasattr(self, "s3_import_untrusted_endpoint_url")
            assert hasattr(self, "user_email")
            assert hasattr(self, "username")
            assert hasattr(self, "aws_profile_ivert_import_untrusted")
            assert hasattr(self, "aws_profile_ivert_export_client")
        except AssertionError as e:
            if ignore_errors:
                pass
            else:
                raise e

        # If we're on the server side (in the AWS), get these from the "ivert_setup" repository under /setup/paths.sh.
        #    In this case, only the s3_bucket_import_trusted, s3_bucket_database, and s3_bucket_export are needed.
        if self.is_aws:
            self._fill_bucket_names_from_ivert_setup()

        # If we're on the client side (not in an AWS instance), get these from the user configfile.
        else:
            try:
                if os.path.exists(self.user_configfile):
                    user_config = config(self.user_configfile)
                    self.user_email = user_config.user_email
                    self.username = user_config.username
                    self.aws_profile_ivert_import_untrusted = user_config.aws_profile_ivert_import_untrusted
                    self.aws_profile_ivert_export_client = user_config.aws_profile_ivert_export_client

                # Now try to read the s3 credentials file.
                if os.path.exists(os.path.abspath(self.ivert_s3_credentials_file)):
                    s3_credentials = config(self.ivert_s3_credentials_file)
                    self.s3_bucket_import_untrusted = s3_credentials.s3_bucket_import_untrusted
                    self.s3_import_untrusted_endpoint_url = s3_credentials.s3_import_untrusted_endpoint_url
                    self.s3_bucket_export_client = s3_credentials.s3_bucket_export_client
                    self.s3_export_client_endpoint_url = s3_credentials.s3_export_client_endpoint_url
            except AttributeError as e:
                if ignore_errors:
                    pass
                else:
                    raise e
                    # print("ERROR: The user config file and/or the IVERT S3 credentials do not contain the correct "
                    #       "fields.\nIf you recently upgraded IVERT, please run the 'ivert setup' script again with "
                    #       "your new credentials.\nIf the problem persists, contact your IVERT administrator.",
                    #       file=sys.stderr)
                    #
                    # sys.exit(0)

        return<|MERGE_RESOLUTION|>--- conflicted
+++ resolved
@@ -204,13 +204,8 @@
 
         # Read the database bucket from paths.sh
         try:
-<<<<<<< HEAD
             db_line = [line for line in paths_text_lines
                        if re.match(r"^s3_bucket_database(?!\w)", line.lstrip().lower())][0]
-=======
-            db_line = [line for line in paths_text_lines if re.match(r"^s3_bucket_database(?!\w)",
-                                                                     line.lower().lstrip())][0]
->>>>>>> b6eef7f7
             self.s3_bucket_database = db_line.split("=")[1].split("#")[0].strip().strip("'").strip('"')
             if self.s3_bucket_database == '':
                 self.s3_bucket_database = None
@@ -219,13 +214,8 @@
 
         # Read the import bucket from paths.sh
         try:
-<<<<<<< HEAD
             trusted_line = [line for line in paths_text_lines
                             if re.match(r"^s3_bucket_import_trusted(?!\w)", line.lstrip().lower())][0]
-=======
-            trusted_line = [line for line in paths_text_lines if re.match(r"^s3_bucket_import_trusted(?!\w)",
-                                                                          line.lower().lstrip())][0]
->>>>>>> b6eef7f7
             self.s3_bucket_import_trusted = trusted_line.split("=")[1].split("#")[0].strip().strip("'").strip('"')
             if self.s3_bucket_import_trusted == '':
                 self.s3_bucket_import_trusted = None
@@ -235,13 +225,8 @@
         # Read the untrusted bucket from paths.sh (if it exists there.
         # It usually shouldn't, but it'll read it if it's there.)
         try:
-<<<<<<< HEAD
             untrusted_line = [line for line in paths_text_lines
                               if re.match(r"^s3_bucket_import_untrusted(?!\w)", line.lstrip().lower())][0]
-=======
-            untrusted_line = [line for line in paths_text_lines if re.match(r"^s3_bucket_import_untrusted(?!\w)",
-                                                                            line.lower().lstrip())][0]
->>>>>>> b6eef7f7
             self.s3_bucket_import_untrusted = untrusted_line.split("=")[1].split("#")[0].strip().strip("'").strip('"')
             if self.s3_bucket_import_untrusted == '':
                 self.s3_bucket_import_untrusted = None
@@ -250,17 +235,11 @@
 
         # Read the export_server bucket from paths.sh
         try:
-<<<<<<< HEAD
             export_server_line = [line for line in paths_text_lines
                                   if re.match(r"^s3_bucket_export_server(?!\w)", line.lstrip().lower())][0]
             self.s3_bucket_export_server = export_server_line.split("=")[1].split("#")[0].strip().strip("'").strip('"')
             if self.s3_bucket_export_server == '':
                 self.s3_bucket_export_server = None
-=======
-            export_line = [line for line in paths_text_lines if re.match(r"^s3_bucket_export(?!\w)",
-                                                                         line.lower().lstrip())][0]
-            self.s3_bucket_export = export_line.split("=")[1].split("#")[0].strip().strip("'").strip('"')
->>>>>>> b6eef7f7
         except IndexError:
             self.s3_bucket_export_server = None
 
@@ -276,26 +255,16 @@
 
         # Read the quarantine bucket from paths.sh
         try:
-<<<<<<< HEAD
             quarantine_line = [line for line in paths_text_lines
                                if re.match(r"^s3_bucket_quarantine(?!\w)", line.lstrip().lower())][0]
-=======
-            quarantine_line = [line for line in paths_text_lines if re.match(r"^s3_bucket_import_quarantine(?!\w)",
-                                                                             line.lower().lstrip())][0]
->>>>>>> b6eef7f7
             self.s3_bucket_quarantine = quarantine_line.split("=")[1].split("#")[0].strip().strip("'").strip('"')
         except IndexError:
             self.s3_bucket_quarantine = None
 
         if include_sns_arn:
             try:
-<<<<<<< HEAD
                 sns_line = [line for line in paths_text_lines
                             if re.match(r"^cudem_sns_arn(?!\w)", line.lstrip().lower())][0]
-=======
-                sns_line = [line for line in paths_text_lines if re.match(r"^cudem_sns_arn(?!\w)",
-                                                                          line.lower().lstrip())][0]
->>>>>>> b6eef7f7
                 self.sns_topic_arn = sns_line.split("=")[1].split("#")[0].strip().strip("'").strip('"')
             except IndexError:
                 self.sns_topic_arn = None
@@ -318,11 +287,7 @@
 
         return
 
-<<<<<<< HEAD
     def _add_user_variables_and_s3_creds_to_config_obj(self, ignore_errors: bool = False):
-=======
-    def _add_user_variables_and_s3_creds_to_config_obj(self):
->>>>>>> b6eef7f7
         """Add the names of the S3 buckets to the configfile.config object.
 
         On a client instance, src setup needs to be run to flesh out the user configfile, before this will work."""
