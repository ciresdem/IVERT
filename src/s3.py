--- conflicted
+++ resolved
@@ -118,10 +118,7 @@
 
         if self.bucket_dict[bucket_type] is None:
             raise ValueError(f"No bucket name assigned to '{bucket_type}'.")
-<<<<<<< HEAD
-
-=======
->>>>>>> efb2b1c8
+
         return (session.resource("s3", endpoint_url=self.endpoint_urls[bucket_type])
                 .Bucket(self.bucket_dict[bucket_type]))
 
@@ -1213,7 +1210,7 @@
     ### 'buckets' and 'list_buckets' parser ################
     ########################################################
     elif args.command in ("buckets", "list_buckets"):
-        # Fetch the bucket data from the Config file
+        # Fetch the bucket data from the config file
         pretty_print_bucket_list()
 
     ########################################################
