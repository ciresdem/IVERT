#!/usr/bin/env python3

import argparse
import boto3
import botocore.exceptions
import fnmatch
import glob
import hashlib
import os
import re
import shutil
import sys
import tempfile
import types
import typing
import tabulate
import typing
import warnings

# Had to add an extra if condition because if other module entities import this.
if vars(sys.modules[__name__])['__package__'] in ('ivert', 'ivert_utils'):
    # When this is built a setup.py package, it names the modules 'ivert' and 'ivert_utils'. This reflects that.
    import ivert_utils.query_yes_no as query_yes_no
    import ivert_utils.bcolors as bcolors
    import ivert_utils.configfile as configfile
    import ivert_utils.progress_bar as progress_bar
    import ivert_utils.is_aws as is_aws
else:
    try:
        import utils.query_yes_no as query_yes_no
        import utils.bcolors as bcolors
        import utils.configfile as configfile
        import utils.progress_bar as progress_bar
        import utils.is_aws as is_aws
    except ModuleNotFoundError:
        import ivert_utils.query_yes_no as query_yes_no
        import ivert_utils.bcolors as bcolors
        import ivert_utils.configfile as configfile
        import ivert_utils.progress_bar as progress_bar
        import ivert_utils.is_aws as is_aws

ivert_config = None


class S3Manager:
    """Class for copying files into and out-of the IVERT AWS S3 buckets, as needed."""

    available_bucket_types = ("database", "untrusted", "trusted", "export_server", "export_client", "quarantine")
    available_bucket_aliases = ("d", "u", "t", "s", "xs", "c", "xc", "q",
                                "D", "U", "T", "S", "XS", "C", "XC", "Q")
    default_bucket_type = "database" if is_aws.is_aws() else "untrusted"

    def __init__(self):
        global ivert_config
        if ivert_config is None:
            ivert_config = configfile.config()

        self.config = ivert_config

        # Different buckets for each type.
        # These are read in by the ivert_config initizliation, set at runtime.
        self.bucket_dict = {"database": self.config.s3_bucket_database,
                            "untrusted": self.config.s3_bucket_import_untrusted,
                            "trusted": self.config.s3_bucket_import_trusted,
                            "export_server": self.config.s3_bucket_export_server,
                            "export_client": self.config.s3_bucket_export_client,
                            "quarantine": self.config.s3_bucket_quarantine}

        self.endpoint_urls = {"untrusted": self.config.s3_import_untrusted_endpoint_url,
                              "export_client": self.config.s3_export_client_endpoint_url,
                              "database": None,
                              "trusted": None,
                              "export_server": None,
                              "quarantine": None}

        # Different AWS profiles for each bucket. "None" indicates no profile is needed.
        # Profiles are usually needed on the user machine to use credentials for bucket access.
        self.bucket_profile_dict = dict([(dbtype, None) for dbtype in self.available_bucket_types])

        # Only the 'untrusted' bucket and 'export' bucket need AWS profiles, and only on the client side.
        # Grab them here.
        self.bucket_profile_dict["untrusted"] = \
            None if self.config.is_aws else self.config.aws_profile_ivert_import_untrusted
        self.bucket_profile_dict["export_client"] = \
            None if self.config.is_aws else self.config.aws_profile_ivert_export_client

        # The s3 session. Session created on demand when needed by the :get_resource_bucket() and :get_client() methods.
        self.session_dict = dict([(dbtype, None) for dbtype in self.available_bucket_types])

        # The s3 client. Client created on demand when needed by the :get_client() method.
        self.client_dict = dict([(dbtype, None) for dbtype in self.available_bucket_types])

        # The metadata key we use for md5 sums.
        self.md5_metadata_key = self.config.s3_md5_metadata_key

    def make_pickleable(self):
        """Make this object pickleable.

        Reset the session and client dictionaries. Null them out."""
        self.session_dict = dict([(dbtype, None) for dbtype in self.available_bucket_types])
        self.client_dict = dict([(dbtype, None) for dbtype in self.available_bucket_types])

    def get_resource_bucket(self, bucket_type: str = None) -> boto3.resource:
        """Return the open resource.BAD_FILE_TO_TEST_QUARANTINE.foobar

        If it doesn't exist yet, open one."""
        if bucket_type is None:
            bucket_type = self.default_bucket_type
        bucket_type = self.convert_btype(bucket_type)

        if self.session_dict[bucket_type] is None:
            session = boto3.Session(profile_name=self.bucket_profile_dict[bucket_type])
            self.session_dict[bucket_type] = session
        else:
            session = self.session_dict[bucket_type]

        if self.bucket_dict[bucket_type] is None:
            raise ValueError(f"No bucket name assigned to '{bucket_type}'.")
        return session.resource("s3").Bucket(self.bucket_dict[bucket_type])

    def get_client(self, bucket_type=None) -> boto3.client:
        """Return the open client.

        If it doesn't exist yet, open one and return it."""
        if bucket_type is None:
            bucket_type = self.default_bucket_type
        bucket_type = self.convert_btype(bucket_type)

        if self.client_dict[bucket_type] is None:
            if self.session_dict[bucket_type] is None:
                session = boto3.Session(profile_name=self.bucket_profile_dict[bucket_type])
                self.session_dict[bucket_type] = session
            else:
                session = self.session_dict[bucket_type]

            self.client_dict[bucket_type] = session.client("s3",
                                                           endpoint_url=self.endpoint_urls[bucket_type])

        return self.client_dict[bucket_type]

    def convert_btype(self, bucket_type) -> str:
        """Convert a user-entered bucket type into a valid value."""
        if bucket_type is None:
            bucket_type = self.default_bucket_type

        bucket_type = bucket_type.strip().lower()
        if bucket_type == 'd':
            bucket_type = 'database'
        elif bucket_type == 't':
            bucket_type = 'trusted'
        elif bucket_type == 'u':
            bucket_type = 'untrusted'
        elif bucket_type in ('c', 'xc'):
            bucket_type = 'export_client'
        elif bucket_type in ('s', 'xs'):
            bucket_type = 'export_server'
        elif bucket_type in ('q', 'quarantined'):
            bucket_type = 'quarantine'

        # Check to make sure this is a valid bucket name.
        if bucket_type not in self.available_bucket_types:
            raise ValueError(f"Unknown bucket type '{bucket_type}'. Must be one of {self.available_bucket_types} or {self.available_bucket_aliases}.")

        return bucket_type

    def get_bucketname(self, bucket_type=None):
        bucket_type = self.convert_btype(bucket_type)

        if bucket_type.lower() not in self.bucket_dict.keys():
            # Try to see if it's a valid bucket name already, rather than a bucket_type.
            raise ValueError(f"Unknown bucket type '{bucket_type}'. Must be one of {list(self.bucket_dict.keys())}.")

        return self.bucket_dict[bucket_type]

    def verify_same_size(self, filename, s3_key, bucket_type=None):
        """Return True if the local file is the exact same size in bytes as the S3 key."""
        bucket_type = self.convert_btype(bucket_type)

        head = self.exists(s3_key, bucket_type=bucket_type, return_head=True)
        if head is False:
            return False

        if 'content-length' in head.keys():
            s3_size = int(head['content-length'])
        elif 'content-length' in head['ResponseMetadata']['HTTPHeaders'].keys():
            s3_size = int(head['ResponseMetadata']['HTTPHeaders']['content-length'])
        else:
            return False

        if os.path.exists(filename):
            local_size = os.stat(filename).st_size
        else:
            return False

        return s3_size == local_size

    def size(self, s3_key, bucket_type=None):
        """Return the size of the S3 key."""
        bucket_type = self.convert_btype(bucket_type)

        head = self.exists(s3_key, bucket_type=bucket_type, return_head=True)
        if head is False:
            return False

        if 'content-length' in head.keys():
            return int(head['content-length'])
        elif 'content-length' in head['ResponseMetadata']['HTTPHeaders'].keys():
            return int(head['ResponseMetadata']['HTTPHeaders']['content-length'])
        else:
            return False

    def exists(self, s3_key, bucket_type=None, return_head: bool = False):
        """Look in the appropriate bucket, and see if a file or directory exists there."""
        bucket_type = self.convert_btype(bucket_type)

        client = self.get_client(bucket_type=bucket_type)

        bucket_name = self.get_bucketname(bucket_type=bucket_type)

        if s3_key == "/":
            s3_key = ""

        try:
            head = client.head_object(Bucket=bucket_name, Key=s3_key)
            if return_head:
                return head
            else:
                return True

        except botocore.exceptions.ClientError as e:
            try:
                if self.is_existing_s3_directory(s3_key, bucket_type=bucket_type):
                    return True
            except botocore.exceptions.ClientError:
                pass

            if e.response["Error"]["Code"] == "404":
                return False
            elif e.response["Error"]["Code"] == "403" and \
                    e.response["Error"]["Message"].lower() in ("access denied", "accessdenied", "forbidden"):
                warnings.warn(f"Warning: Access denied to s3://{bucket_name}/{s3_key}. Response: {e.response}"
                              "\nAre your credentials up to date? If not, try running 'ivert setup' again with the "
                              "latest credentials file."
                              "\nIf that doesn't work, talk to your IVERT administrator for help.")
                return False

            else:
                warnings.warn(f"Warning: Unknown error fetching status of s3://{bucket_name}/{s3_key}. "
                              f"Response: {e.response}")
                return False

    def is_existing_s3_directory(self, s3_key, bucket_type=None):
        """Return True if 'key' points to an existing directory (prefix) in the bucket. NOT a file. False otherwise."""
        bucket_type = self.convert_btype(bucket_type)

        try:
            bucket_obj = self.get_resource_bucket(bucket_type=bucket_type)

            if bucket_obj and s3_key in (".", "", "/"):
                return True

            # Filter the list of objects by the prefix. If the prefix doesn't exist, this will be empty.
            objects = bucket_obj.objects.filter(Prefix=s3_key)

            # Loop through the objects returned.
            for i, obj in enumerate(objects):
                # If it's an exact match with the key, then it's a file (not a directory). Return False.
                if obj.key == s3_key:
                    return False

                # Otherwise, the key should be the start of the object.
                assert obj.key.find(s3_key) == 0

                # If we match with an object and the character immediately after the prefix is a '/', then it's a
                # directory.
                # If some other character is there, then we're not sure yet, move along to the next object.
                if s3_key[-1] == "/" or obj.key[len(s3_key)] == "/":
                    return True

            return False

        except botocore.exceptions.ClientError as e:
            if e.response["Error"]["Code"] == "404":
                return False
            elif e.response["Error"]["Code"] == "403" and \
                     e.response["Error"]["Message"].lower() in ("access denied", "accessdenied", "forbidden"):
                warnings.warn(f"Warning: Access denied to s3://{self.bucket_dict[bucket_type]}/{s3_key}. "
                              f"Response: {e.response}"
                              "\nAre your credentials up to date? If not, try running 'ivert setup' again with the "
                              "latest credentials file."
                              "\nIf that doesn't work, talk to your IVERT administrator for help.")
                return False
            else:
                warnings.warn("Warning: Unknown error fetching status of "
                              f"s3://{self.bucket_dict[bucket_type]}/{s3_key}. Response: {e.response}")
                return False

    def download(self,
                 s3_key: str,
                 filename: str,
                 bucket_type: str = None,
                 delete_original: bool = False,
                 recursive: bool = False,
                 fail_quietly: bool = True,
                 show_progress_bar: bool = False,
                 use_tempfile: bool = False,
                 include_metadata: bool = False) -> list:
        """Download a file from the S3 to the local file system.

        Args:
            s3_key (str): The S3 key to download.
            filename (str): The local filename to download to.
            bucket_type (str): The type of bucket to download from.
            delete_original (bool): Whether to delete the original file after downloading.
            recursive (bool): Whether to download recursively.
            fail_quietly (bool): Whether to fail quietly if the file doesn't exist.
            show_progress_bar (bool): Whether to show a progress bar.
            use_tempfile (bool): Whether to use a temporary file and then copy over after the download is complete.
            include_metadata (bool): Whether to include the metadata in the downloaded file. In this case, the list of
                                     files will be a list of (filename, metadata_dict) tuples."""
        bucket_type = self.convert_btype(bucket_type)

        client = self.get_client(bucket_type=bucket_type)

        bucket_name = self.get_bucketname(bucket_type=bucket_type)

        assert not self.contains_glob_flags(filename)

        if self.contains_glob_flags(s3_key):
            base_key = self.get_base_directory_before_glob(s3_key)
            all_s3_keys = self.listdir(base_key, bucket_type=bucket_type, recursive=recursive)
            matching_s3_keys = fnmatch.filter(all_s3_keys, s3_key)
            s3_keys_to_download = matching_s3_keys
        else:
            s3_keys_to_download = [s3_key]

        files_downloaded = []
        for i, s3k in enumerate(s3_keys_to_download):
            # If the 'filename' given is a directory, use the same filename as the key, put the file in that directory.
            if os.path.isdir(filename):
                filename_to_download = os.path.join(filename, s3k.split("/")[-1])
            elif len(s3_keys_to_download) == 1:
                filename_to_download = filename
            else:
                raise ValueError(f"'{filename}' must be an existing directory if there are multiple keys to download.")

            if use_tempfile:
                with tempfile.NamedTemporaryFile(delete=False) as tf:
                    tfname = tf.name
                    client.download_file(bucket_name, s3k, tfname)
                    shutil.copy(tfname, filename_to_download)
                    os.remove(tfname)
            else:
                client.download_file(bucket_name, s3k, filename_to_download)

            if not self.verify_same_size(filename_to_download, s3k, bucket_type=bucket_type):
                if fail_quietly:
                    continue
                else:
                    raise RuntimeError(
                        f"Error: S3_Manager.download() failed to download file {s3k.split('/')[-1]} correctly.")

            if include_metadata:
                metadata = client.head_object(Bucket=bucket_name, Key=s3k)
                filename_to_download = (filename_to_download, metadata)

            files_downloaded.append(filename_to_download)

            # Delete the original file from the s3 if requested (such as in a 'mv' command)
            if delete_original:
                client.delete_object(Bucket=bucket_name, Key=s3k)

            if show_progress_bar:
                progress_bar.ProgressBar(i + 1, len(s3_keys_to_download),
                                         suffix=f"{i + 1}/{len(s3_keys_to_download)}", decimals=0)

        return files_downloaded

    def upload(self,
               filename: str,
               s3_key: str,
               bucket_type: str = None,
               delete_original: bool = False,
               fail_quietly: bool = True,
               recursive: bool = False,
               include_md5: bool = False,
               other_metadata: dict = None):
        """Upload a file from the local file system to the S3.

        Args:
            filename (str): The local file to upload.
            s3_key (str): The S3 key to upload to.
            bucket_type (str): The type of bucket to upload to. Default to 'database'.
            delete_original (bool): Whether to delete the original file after uploading. This would be like the 'mv'
                                    command rather than 'cp'. Default to False.
            fail_quietly (bool): How to fail if the upload fails. If fail_quietly is True, return False.
                                 Else, raise an error. Default to True.
            recursive (bool): If using a wildcard to grab multiple files, whether to upload all matching files in the
                              directory including recursively in subdirectories. Default to False (match only the
                              base directory).
            include_md5 (bool): Whether to include the md5 hash of the file in the metadata. Default to False.
            other_metadata (dict): Other metadata to include in the s3 object header. Default to {}."""
        bucket_type = self.convert_btype(bucket_type)

        client = self.get_client(bucket_type=bucket_type)

        bucket_name = self.get_bucketname(bucket_type=bucket_type)

        assert not self.contains_glob_flags(s3_key)

        # Expand user home directory if needed.
        filename = os.path.expanduser(filename)

        if self.contains_glob_flags(filename):
            matching_filenames = [fn for fn in glob.glob(filename, recursive=recursive) if not os.path.isdir(fn)]
        else:
            matching_filenames = [filename]

        if len(matching_filenames) == 0:
            return []

        if other_metadata is None:
            other_metadata = {}

        files_uploaded = []
        for fname in matching_filenames:
            # If the key is pointing to an S3 directory (prefix), then use the same filename as filename, and put it
            # in that directory.
            if self.is_existing_s3_directory(s3_key, bucket_type=bucket_type) or s3_key[-1] == "/":
                s3_key = (s3_key + "/" + os.path.basename(fname)).replace("//", "/")

            # If we want to include the md5 hash of the file in the metadata, then compute it.
            if include_md5:
                md5_hash = self.compute_md5(fname)
                other_metadata[self.md5_metadata_key] = md5_hash

            # Upload the file. Include other metadata if it's not empty.
            client.upload_file(fname, bucket_name, s3_key,
                               ExtraArgs=None if (other_metadata is None or len(other_metadata) == 0)
                                              else {"Metadata": other_metadata}
                               )

            if not self.verify_same_size(fname, s3_key, bucket_type=bucket_type):
                if fail_quietly:
                    return False
                else:
                    raise RuntimeError("Error: S3_Manager.upload() failed to upload file correctly.")

            files_uploaded.append(s3_key)

            if delete_original:
                os.remove(fname)

        return files_uploaded

    def transfer(self,
                 src_key: str,
                 dst_key: str,
                 src_bucket_type: str = None,
                 dst_bucket_type: str = None,
                 recursive: bool = False,
                 delete_original: bool = False,
                 fail_quietly: bool = True,
                 include_metadata: bool = True) -> bool:
        """Move or copy a file or set of files between two S3 buckets.

        Args:
            src_key (str): The S3 source key.
            dst_key (str): The S3 destination key. If an existing directory, will transfer to that directory
                           (same filename).
            dst_bucket_type (str): The destination bucket type.
            src_bucket_type (str): The source bucket type. Default to 'database' if on the EC2 or 'untrusted' if on a
                                   client.
            recursive (bool): If wildcards are used in s3_key1, whether to match filesname recursively in subdirectories.
            delete_original (bool): Whether to delete the original file after uploading. This would be like the 'mv'
                                    command rather than 'cp'. Default to False.
            fail_quietly (bool): How to fail if the upload fails. If fail_quietly is True, return False.
                                 Else, raise an error. Default to True.
            include_metadata (bool): Whether to include the source metadata in the transfer.

        Returns:
            bool: Whether the transfer was successful.

            Caution: This function has not yet been thoroughly tested. It may not work on all cases."""

        dst_bucket_type = self.convert_btype(dst_bucket_type)
        src_bucket_type = self.convert_btype(src_bucket_type)

        if self.contains_glob_flags(src_key):
            matching_source_keys = self.listdir(src_key, bucket_type=src_bucket_type, recursive=recursive)
            # Check to make sure it's a directory.
            if len(matching_source_keys) > 1 and not self.is_existing_s3_directory(dst_key,
                                                                                   bucket_type=dst_bucket_type):
                raise ValueError(
                    "The destination key must be a directory if the source key refers to more than one file.")
        else:
            matching_source_keys = [src_key]

        client = self.get_client(bucket_type=dst_bucket_type)

        for s_key in matching_source_keys:
            if self.is_existing_s3_directory(dst_key, bucket_type=dst_bucket_type):
                d_key = dst_key.rstrip("/") + "/" + os.path.basename(s_key)
            else:
                d_key = dst_key

            # If we are accessing two different buckets with two different sets of AWS credentials, then we need to
            # transfer using a temporary file on this machine. Download, then upload. This only applies if the source
            # bucket uses an AWS profile at all.
            if (self.bucket_profile_dict[src_bucket_type] is not None
                    and
                    self.bucket_profile_dict[src_bucket_type] != self.bucket_profile_dict[dst_bucket_type]):
                temp_file = tempfile.NamedTemporaryFile()
                f_downloads = self.download(s_key, temp_file.name, bucket_type=src_bucket_type, delete_original=False,
                                            fail_quietly=fail_quietly)

                # Fetch the metdata if we're copying it over.
                if include_metadata:
                    md_record = self.get_metadata(s_key, bucket_type=src_bucket_type)
                else:
                    md_record = None

                if not f_downloads:
                    if fail_quietly:
                        return False
                    else:
                        raise RuntimeError(f"Error: S3Manager.transfer() failed to transfer file {s_key} correctly.")

                self.upload(temp_file.name, d_key, bucket_type=dst_bucket_type, delete_original=False,
                            fail_quietly=fail_quietly, other_metadata=md_record)

                # Confirm the file uploaded correctly
                if self.exists(d_key, bucket_type=dst_bucket_type):
                    # Delete the original file if needed.
                    if delete_original:
                        self.delete(s_key, bucket_type=src_bucket_type)
                else:
                    if fail_quietly:
                        return False
                    else:
                        raise RuntimeError(
                            f"Error: S3Manager.transfer() failed to transfer file {d_key} to the '{dst_bucket_type}' "
                            "bucket.")

                # Closing a tempfile deletes it.
                temp_file.close()
                continue

            # If they don't require credentials, just copy the file without download using S3's CopyObject API
            try:
                client.copy_object(Bucket=self.get_bucketname(bucket_type=dst_bucket_type),
                                   CopySource={"Bucket": self.get_bucketname(bucket_type=src_bucket_type),
                                               "Key": s_key},
                                   Key=d_key,
                                   MetadataDirective="COPY" if include_metadata else "REPLACE")

                if delete_original and self.exists(d_key, bucket_type=dst_bucket_type):
                    self.delete(s_key, bucket_type=src_bucket_type)

            except Exception as e:
                if fail_quietly:
                    return False
                else:
                    raise e

        return True

    def listdir(self,
                s3_key: str,
                bucket_type: str = None,
                recursive: bool = False) -> list:
        """List all the files within a given directory.

        Returns the full key path, since that's how S3's operate. But this make it a bit different than os.listdir().
        """

        bucket_type = self.convert_btype(bucket_type)

        # Directories should not start with '/'
        if len(s3_key) > 0 and s3_key[0] == "/":
            s3_key = s3_key[1:]

        # If we're using glob flags, return all the matching keys
        if self.contains_glob_flags(s3_key):
            s3_base_key = self.get_base_directory_before_glob(s3_key)
            # For this sub-search only, we're not traversing subdirectories and we don't want the metadata.
            s3_matches_all = self.listdir(s3_base_key, bucket_type=bucket_type, recursive=True)
            s3_matches = fnmatch.filter(s3_matches_all, s3_key)
            if recursive:
                return s3_matches
            else:
                # Get the files that are in that directory (and not in subdirectories)
                fmatches = [m for m in s3_matches if m[len(s3_base_key):].lstrip("/").find("/") == -1]

                # Get the directories that are in that directory
                dirmatches = sorted(
                    list(
                        set([m[:len(s3_base_key)].rstrip("/") + "/" + m[len(s3_base_key):].lstrip("/").split("/")[
                            0] + "/"
                             for m in s3_matches if m[len(s3_base_key):].lstrip("/").find("/") > -1])))
                return dirmatches + fmatches

        # If no glob flags, make sure it's actually a directory (or existing file) we're looking at, not just a partial
        # substring.
        if not self.is_existing_s3_directory(s3_key, bucket_type=bucket_type):
            if self.exists(s3_key):
                return [s3_key]
            else:
                raise FileNotFoundError(
                    f"Error: '{s3_key}' is not a file or directory in bucket "
                    f"'{self.get_bucketname(bucket_type=bucket_type)}'.")

        # Make sure the directory ends with a '/'.
        if len(s3_key) > 0 and not s3_key.endswith("/"):
            s3_key = s3_key + "/"

        # Using a paginator helps us get more than 1000 objects.
        client = self.get_client(bucket_type=bucket_type)
        paginator = client.get_paginator('list_objects_v2')

        if recursive:
            # Query all the keys in batches of 1000, ignoring delimiters
            pages = paginator.paginate(Bucket=self.get_bucketname(bucket_type=bucket_type), Prefix=s3_key)

            # Get all the keys from each page, for all the pages in the paginator
            return [obj["Key"] for page in pages for obj in page["Contents"]]

        else:
            # Query all the keys in batches of 1000, but cut off with the delimiter
            pages = paginator.paginate(Bucket=self.get_bucketname(bucket_type=bucket_type),
                                       Prefix=s3_key,
                                       Delimiter="/")

            subdirs = []
            files = []

            for page in pages:
                # Subdirectories are listed as "CommonPrefixes", while files are listed as "Contents".
                if "CommonPrefixes" in page.keys():
                    subdirs.extend([subdir["Prefix"] for subdir in page["CommonPrefixes"]])

                if "Contents" in page.keys():
                    files.extend([f["Key"] for f in page["Contents"]])

            return subdirs + files

    def delete(self, s3_key, bucket_type=None, recursive=False, max_without_warning=100):
        """Delete a key (file) from the S3."""

        bucket_type = self.convert_btype(bucket_type)

        client = self.get_client(bucket_type=bucket_type)
        bucket_name = self.get_bucketname(bucket_type=bucket_type)

        if self.contains_glob_flags(s3_key):
            if recursive and s3_key.strip() == "*":
                raise ValueError("Error: Can't recursively delete everything in a bucket.")

            matching_keys = self.listdir(s3_key, bucket_type=bucket_type, recursive=recursive)

            # Don't delete more than max_without_warning without user confirmation
            if max_without_warning is not None and len(matching_keys) > max_without_warning:
                query_prompt = f"This will delete {len(matching_keys)} files in bucket '{bucket_name}'. Continue?"
                delete_all_confirmation = query_yes_no.query_yes_no(query_prompt, default="no")

                # If the user doesn't confirm, don't delete anything, just exit.
                if not delete_all_confirmation:
                    return

            # Use the client.delete_objects() method to delete multiple objects at once
            # Loop over 1000 objects at a time (the AWS maximum for delete_objects())
            for i in range(0, len(matching_keys), 1000):
                # Get the next chunk of 1000 keys, or less if we're at the end
                chunk_max_i = min(i + 1000, len(matching_keys))
                client.delete_objects(Bucket=bucket_name,
                                      Delete={"Objects": [{"Key": k} for k in matching_keys[i:chunk_max_i]]})

        else:
            client.delete_object(Bucket=bucket_name, Key=s3_key)

        return

    @staticmethod
    def contains_glob_flags(s3_key):
        """Return True if a string contains any glob-style wildcard flags."""

        return ("*" in s3_key) or ("?" in s3_key) or ("[" in s3_key and "]" in s3_key)

    @staticmethod
    def get_base_directory_before_glob(s3_key):
        """Return the base directory before any glob-style wildcard flags in an S3 key."""

        dirs = s3_key.split("/")
        basedirs = []
        for dname in dirs:
            if "*" in dname or "?" in dname or "[" in dname:
                break
            basedirs.append(dname)

        return "/".join(basedirs)

    @staticmethod
    def compute_md5(filename):
        """Compute the md5 hash of a file."""

        md5 = hashlib.md5()
        with open(filename, "rb") as f:
            for chunk in iter(lambda: f.read(4096), b""):
                md5.update(chunk)
        return md5.hexdigest()

    def get_md5(self,
                s3_key: str,
                bucket_type: typing.Union[str, None] = None,
                use_tags: bool = False):
<<<<<<< HEAD

=======
>>>>>>> b6eef7f7
        """Return the md5 hash of an S3 key, if it was provided when uploaded.

        NOTE: This is different from the AWS object.content_md5 key, which is computed differently and may not
        match a locally-computed md5 sum."""

        bucket_type = self.convert_btype(bucket_type)

<<<<<<< HEAD
        metadata = self.get_metadata(s3_key,
                                     bucket_type=bucket_type,
                                     recursive=False,
                                     return_entire_header=False,
                                     use_tags=use_tags)[self.config.s3_md5_metadata_key]
        return metadata
=======
        metadata = self.get_metadata(s3_key, bucket_type=bucket_type, recursive=False,
                                     return_entire_header=False, use_tags=use_tags)
        # TODO: Finish getting the metadata and then the md5 from there.
        return head
>>>>>>> b6eef7f7

    def compare_md5(self,
                    filename: str,
                    s3_key: str,
                    bucket_type: bool = None,
                    use_tags: bool = False) -> bool:
        """Return True if the local file's md5 matches the md5 in the S3 key.

        If the S3 key does not have an md5 in its metadata, return False."""

        s3_md5 = self.get_md5(s3_key, bucket_type=bucket_type, use_tags=use_tags)
        if s3_md5 is None or s3_md5 == '':
            return False
        else:
            return self.compute_md5(filename) == s3_md5

    def get_metadata(self,
                     s3_key: str,
                     bucket_type: str = None,
                     recursive: bool = False,
                     return_entire_header: bool = False,
<<<<<<< HEAD
                     use_tags: typing.Union[bool, None] = None) -> typing.Dict:
=======
                     use_tags: bool = False) -> typing.Dict:
>>>>>>> b6eef7f7
        """Return the user-defined metadata of an S3 key.

        If wildcards are used, return it as a {key: metadata_dict}" dictionary, even if only one file is matched.

        Args:
            s3_key (str): The S3 key to get the metadata of.
            bucket_type (str, optional): The type of bucket to use. Defaults to None.
            recursive (bool, optional): Whether to recurse into subdirectories. Defaults to False. Only applies if
                                        wildcard flags are used.
            return_entire_header (bool, optional): Whether to return the entire header, or just the user-defined
                                                   'Metadata' portion of it. Defaults to False (return just 'Metadata').
<<<<<<< HEAD
                                                   Only applies if use_tags is False.
            use_tags (bool, optional): Whether to return the user-defined 'Tags' portion of the header. Defaults to
                                       None. If None, only use tags on the export bucket if
                                       ivert_config.ivert_export_client_use_aws_tags_instead_of_metadata is True.
=======
                                                   Only applies if use_tags is False and recursive is False.
            use_tags (bool, optional): Use object_tags rather than the Metadata field of the header directly.
>>>>>>> b6eef7f7

        Returns:
            typing.Dict: The metadata of the S3 key.
        """

        bucket_type = self.convert_btype(bucket_type)

        client = self.get_client(bucket_type=bucket_type)

        if self.contains_glob_flags(s3_key):
            keyvals = {}
            key_names = self.listdir(s3_key, bucket_type=bucket_type, recursive=recursive)

            for key in key_names:
                # If we're not recursing, directories can be returned as well. Ignore those.
                # Otherwise, add the key to the dictionary by calling this function recursively on the non-globbed match.
                if not self.is_existing_s3_directory(key, bucket_type=bucket_type):
                    keyvals[key] = self.get_metadata(key,
                                                     bucket_type=bucket_type,
                                                     recursive=False,
                                                     return_entire_header=return_entire_header)

            return keyvals

        else:
            bname = self.get_bucketname(bucket_type=bucket_type)
<<<<<<< HEAD
            # If use_tags wasn't set, set it to the export_client bucket's setting in the ivert_config file.
            # This is the only IVERT bucket in which this is applicable.
            if use_tags is None:
                if bucket_type == "export_client":
                    use_tags = self.config.ivert_export_client_use_aws_tags_instead_of_metadata
                else:
                    use_tags = False

            # If using tags, use the s3api "get-object-tagging" feature, under "TagSet".
            # It returns a list of dicts with "Key" and "Value" keys... convert to a key-value pair single dictionary.
            if use_tags:
                head = client.get_object_tagging(Bucket=bname, Key=s3_key)
                return dict([(t["Key"], t["Value"]) for t in head["TagSet"]])

            # Otherwise, use the s3api "head-object" feature, under "Metadata".
=======
            if use_tags:
                head = client.get_object_tagging(Bucket=bname, Key=s3_key)
                return dict([(t["Key"], t["Value"]) for t in head["TagSet"]])

>>>>>>> b6eef7f7
            else:
                head = client.head_object(Bucket=bname, Key=s3_key)

                if return_entire_header:
                    return head
                else:
                    return head["Metadata"]


def pretty_print_bucket_list(use_formatting=True):
    """Prints a table of the available buckets and the prefixes used.

    This is formatted for printing to a bash command shell.
    """
    global ivert_config
    if ivert_config is None:
        ivert_config = configfile.config()

    aliases = S3Manager.available_bucket_types

    bname_dict = {"database"     : ivert_config.s3_bucket_database,
                  "trusted"      : ivert_config.s3_bucket_import_trusted,
                  "untrusted"    : ivert_config.s3_bucket_import_untrusted,
                  "export_client": ivert_config.s3_bucket_export_client,
                  "export_server": ivert_config.s3_bucket_export_server,
                  "quarantine"   : ivert_config.s3_bucket_quarantine}

    prefixes_dict = {"database" : "",
                     "trusted"  : ivert_config.s3_import_prefix_base if bname_dict["trusted"] else "",
                     "untrusted": ivert_config.s3_import_prefix_base if bname_dict["untrusted"] else "",
                     "export_client": ivert_config.s3_export_prefix_base if bname_dict["export"] else "",
                     "export_server": ivert_config.s3_export_prefix_base if bname_dict["export"] else "",
                     "quarantine": ivert_config.s3_quarantine_prefix_base if bname_dict["quarantine"] else ""}

    bc = bcolors.bcolors()

    # A flag to incidate whether we had any "None" values.
    none_values_found = False
    none_str = ""

    # Convert "None" values in database names to italic <None>
    for key in aliases:
        if bname_dict[key] is None:
            none_str = "None"
            if use_formatting:
                none_str = bc.ITALIC + none_str + bc.ENDC
            bname_dict[key] = none_str
            none_values_found = True

    # Create the table
    if use_formatting:
        data = [[bc.OKBLUE + bc.BOLD + key + bc.ENDC + bc.ENDC,
                 bname_dict[key], prefixes_dict[key]] for key in aliases]
    else:
        data = [[key, bname_dict[key], prefixes_dict[key]] for key in aliases]
    if use_formatting:
        headers = [bc.HEADER + txt + bc.ENDC for txt in ["Alias", "S3 Bucket", "Prefix Used"]]
    else:
        headers = ["Alias", "S3 Bucket", "Prefix Used"]

    # Add * to the default bucket alias
    for i, key in enumerate(aliases):
        if key == S3Manager.default_bucket_type:
            data[i][0] = bc.BOLD + "*" + bc.ENDC + data[i][0]

    # Print
    print()
    print(tabulate.tabulate(data, headers=headers, colalign=["right", "left", "left"], tablefmt="plain"))

    print(f"\n{bc.BOLD}*{bc.ENDC}default bucket on this machine.\n")
    if none_values_found:
        print(f"{bc.BOLD}Note{bc.ENDC}: '{none_str}' indicates that the bucket is not used by this client and/or is "
              f"not set in the config file. For instance, the {bc.OKBLUE}{bc.BOLD}database{bc.ENDC}{bc.ENDC} and "
              f"{bc.OKBLUE}{bc.BOLD}trusted{bc.ENDC}{bc.ENDC} buckets are used by the EC2 server and are not set in "
              f"a user's config file. ({bc.ITALIC}This is fine.{bc.ENDC})\n")


def add_subparser_bucket_param(subparser):
    """All the sub-parsers use the same bucket optional argument. Add it here."""

    subparser.add_argument("--bucket", "-b", default=None, choices=list(S3Manager.available_bucket_types + S3Manager.available_bucket_aliases) + [None],
                           help="Shorthand alias of the src S3 bucket. "
                                "Options are: 'database' 'd' (server work bucket, only accessible within the S3); "
                                "'trusted' 't' (files that passed secure ingest, only accessible within the S3); "
                                "'untrusted' 'u' (files uploaded to IVERT, only accessible by the client using credentials); "
                                "'all' 'a' (all of the above).",
                           type=str)


def define_and_parse_args_v2(just_return_parser: bool = False) -> argparse.Namespace:
    """Parse command-line arguments using sub-parsers in python."""

    #####################################################
    #################### MAIN parser ####################
    #####################################################
    parser = argparse.ArgumentParser(description="Quick python utility for interacting with IVERT's S3 buckets.")

    subparsers = parser.add_subparsers(dest="command",
                                       help=f"The command to run. "
                                            f"Run '{os.path.basename(__file__)} <command> --help' for options of each command.",
                                       required=True)

    # Add a helpful output message if we get parsing errors.
    def custom_error_main(self, default_msg):
        extra_msg = "For more details type 'python {0} --help' or 'python {0} <command> --help'.".format(
            os.path.basename(__file__))
        print(f"{os.path.basename(__file__)} error:", default_msg + "\n" + extra_msg)

    parser.error = types.MethodType(custom_error_main, parser)

    #####################################################
    #################### 'ls' parser ####################
    #####################################################
    # The ls (list files) parser
    parser_ls = subparsers.add_parser("ls",
                                      description="List files in an S3 bucket.",
                                      help="List files in an S3 bucket.",
                                      add_help=True)
    parser_ls.add_argument("key", default=".",
                           help="The directory/prefix or file/key to list from the S3. "
                                "Wildcards (e.g. ./ncei19*.tif) allowed. "
                                "Use '.' or '/' to quiery the base prefix for the S3 bucket. Default: .")
    add_subparser_bucket_param(parser_ls)
    parser_ls.add_argument("-r", "--recursive", dest="recursive", action="store_true", default=False,
                           help="List files recursively (including all keys in subdirectories).")
    parser_ls.add_argument("-m", "--meta", "--metadata", dest="metadata", action="store_true",
                           default=False,
                           help="List files with all their metadata that was recorded in the s3 metadata during upload. "
                                "(NOT YET IMPLEMENTED)")
    parser_ls.add_argument("-md5", "--md5", dest="md5", action="store_true", default=False,
                           help="List files with their md5 hashes if recorded in the s3 metadata during upload. "
                                "(NOT YET IMPLEMENTED)")

    def custom_error_ls(self, default_msg):
        extra_msg = "For more details type 'python {0} ls --help'".format(os.path.basename(__file__))
        print(f"{os.path.basename(__file__)} ls error:", default_msg + "\n" + extra_msg)

    parser_ls.error = types.MethodType(custom_error_ls, parser_ls)

    #####################################################
    #################### 'rm' parser ####################
    #####################################################
    # The rm (remove) parser
    parser_rm = subparsers.add_parser("rm",
                                      description="Remove files from an S3 bucket.",
                                      help="Remove files from an S3 bucket.",
                                      add_help=True)
    parser_rm.add_argument("key", default=".",
                           help="The directory/prefix or file/key to remove from the S3. "
                                "Wildcards (e.g. ./ncei19*.tif) allowed. "
                                "Use '.' or '/' to quiery the base prefix for the S3 bucket. Default: .")
    add_subparser_bucket_param(parser_rm)
    parser_rm.add_argument("-r", "--recursive", dest="recursive", action="store_true", default=False,
                           help="If a direcrory is specified with a wildcard, remove files recursively "
                                "(including all files in sub-directories). "
                                "For safety, deleting all files in a bucket with the '*' wildcard and '-r' is not allowed.")
    parser_rm.add_argument("-y", "--yes", dest="yes", action="store_true", default=False,
                           help="By default the command will ask for confirmation before deleting more than 100 files. "
                                "Override this. (Be careful here!)")

    def custom_error_rm(self, default_msg):
        extra_msg = "For more details type 'python {0} rm --help'".format(os.path.basename(__file__))
        print(f"{os.path.basename(__file__)} rm error:", default_msg + "\n" + extra_msg)

    parser_rm.error = types.MethodType(custom_error_rm, parser_rm)

    ##########################################################
    #################### 'cp'/'mv' parser ####################
    ##########################################################
    # The cp (copy) and mv (move) parser
    # Since 'cp' and 'mv' are both very similar (only difference is whether the original is deleted), we'll use the same parser.
    parser_cp = subparsers.add_parser("cp", aliases=["mv"],
                                      description="Copy (or move) files to, from, or between S3 buckets. "
                                                  "At least one of 'key1' and 'key2' must contain an s3 prefix 's3:[key]' or 's3://[key]'. "
                                                  "Do not include the bucket name with s3:[key], that is inserted by the --bucket argument "
                                                  "which can use the default bucket if not specified.",
                                      help="Copy (or move) files to, from, or between S3 buckets. ",
                                      add_help=True)
    parser_cp.add_argument("key1",
                           help="The source file/key to copy/move from the s3 or the local file system. "
                                "Wildcards (e.g. ./ncei19*.tif) allowed if the second argument is a directory. "
                                "To specify an S3 key (i.e. to download), use the 's3:' or 's3://' prefix, case-insensitive. "
                                "Unlike aws commands, the bucket-name is not provided here "
                                "(it is specified in the --bucket alias argument).")
    parser_cp.add_argument("key2",
                           help="The file/key to copy/move to the s3 or the local file system. "
                                "If an existing directory is given, the filename will remain the same. "
                                "To specify an S3 key (i.e. to upload), use the 's3:' or 's3://' prefix. Unlike aws "
                                "commands, the bucket-name is not provided here (specified in the --bucket alias argument).")
    add_subparser_bucket_param(parser_cp)
    parser_cp.add_argument("-r", "--recursive", dest="recursive", action="store_true", default=False,
                           help="If a direcrory is specified with a wildcard, copy/move files recursively "
                                "(including all files in sub-directories). "
                                "For safetly, if a '*' wildcare is used as the key along with '-r', a confirmation "
                                "a warning will be issued to the user before removing all contents of the bucket.")
    parser_cp.add_argument("-m", "--meta", "--metadata", dest="metadata", metavar="KEY=VALUE",
                           nargs='+', default=dict(),
                           help="For uploads only: Add one or more metadata values to the S3 metadata for the file(s) in the "
                                "destination S3 bucket. Args should be listed as key=value pairs. Ignored for downloads.")
    parser_cp.add_argument("-md5", "--md5", dest="md5", action="store_true", default=False,
                           help="Add the MD5 checksum to the S3 metadata for the file(s) in the destination S3 bucket. "
                                "Ignored for downloads.")
    parser_cp.add_argument('-db', "--dest_bucket", dest="dest_bucket", metavar="BUCKET", default=None,
                           help="If moving between buckets, the name of the S3 bucket to copy/move the file(s) to if "
                                "different from the original bucket. "
                                "Default: Same as source bucket.")

    # Custom error function for 'cp' and 'mv'
    def custom_error_cp(self, default_msg):
        extra_msg = "For more details type 'python {0} {{cp,mv}} --help'".format(os.path.basename(__file__))
        print(f"{os.path.basename(__file__)} cp/mv error:", default_msg + "\n" + extra_msg)

    parser_cp.error = types.MethodType(custom_error_cp, parser_cp)

    #############################################################
    #################### 'buckets' parser #######################
    #############################################################

    parser_buckets = subparsers.add_parser("buckets", aliases=["list_buckets"],
                                           description="Print a list of the S3 buckets set for this account, mapped "
                                                       "to each alias. Any buckets that are not used by this account "
                                                       "in this location are listed as None.",
                                           help="Print a list of the S3 buckets activated for this account.",
                                           add_help=True)

    ##############################################################
    #################### 'metadata' parser #######################
    ##############################################################

    parser_metadata = subparsers.add_parser("metadata", aliases=["m", "meta"],
                                           description="Print the user-defined metadata values for an s3 key.",
                                           help="Print the user-defined metadata values for an s3 key.",
                                           add_help=True)
    parser_metadata.add_argument("key", help="The s3 key to print the metadata for.")
    add_subparser_bucket_param(parser_metadata)

    def custom_error_metadata(self, default_msg):
        extra_msg = "For more details type 'python {0} metadata --help'".format(os.path.basename(__file__))
        print(f"{os.path.basename(__file__)} metadata error:", default_msg + "\n" + extra_msg)

    parser_metadata.error = types.MethodType(custom_error_metadata, parser_metadata)

    ##############################################################
    # Parse args and return namespace
    if just_return_parser:
        return parser
    else:
        return parser.parse_args()


def s3_cli():
    args = define_and_parse_args_v2()

    # If no command was given, just print help.
    if args.command is None:
        parser = define_and_parse_args_v2(just_return_parser=True)
        parser.print_help()
        sys.exit(0)

    #####################################################
    #################### 'ls' parser ####################
    #####################################################
    elif args.command == "ls":
        # TODO: ADD SUPPORT FOR --meta AND/OR --md5 ARGS
        # If we supply just a . or /, make the key empty.
        if args.key in ('.', '/'):
            args.key = ''

        # Remove s3: or s3:// prefix if it exists
        elif re.match(r'^s3:', args.key, re.IGNORECASE):
            args.key = args.key[3:]

        # Remove opening / if it exists.
        args.key = args.key.lstrip('/')

        s3m = S3Manager()
        try:
            results = s3m.listdir(args.key, bucket_type=args.bucket, recursive=args.recursive)
        except Exception as e:
            print(e, file=sys.stderr)
            sys.exit(1)

        for r in results:
            if args.metadata or args.md5:
                if s3m.is_existing_s3_directory(r, bucket_type=args.bucket):
                    print(r)
                else:
                    print(r, s3m.get_metadata(r, bucket_type=args.bucket))

            else:
                print(r)

    #####################################################
    #################### 'rm' parser ####################
    #####################################################
    elif args.command == "rm":
        # If we supply just a . or /, make the key empty.
        if args.key in ('.', '/'):
            args.key = ''

        # Remove s3: or s3:// prefix if it exists
        elif re.match(r'^s3:', args.key, re.IGNORECASE):
            args.key = args.key[3:]

        # Remove opening / if it exists.
        args.key = args.key.lstrip('/')

        s3m = S3Manager()
        try:
            s3m.delete(args.key,
                       bucket_type=args.bucket,
                       recursive=args.recursive,
                       max_without_warning=None if args.yes else 100)
        except Exception as e:
            print(e, file=sys.stderr)
            sys.exit(1)


    ########################################################
    #################### 'cp/mv' parser ####################
    ########################################################
    elif args.command in ("cp", "mv"):

        k1 = args.key1
        k2 = args.key2
        if re.match(r'^s3:', k1, re.IGNORECASE):
            is_key1_s3 = True
            k1 = k1[3:].lstrip('/')
        else:
            is_key1_s3 = False

        if re.match(r'^s3:', k2, re.IGNORECASE):
            is_key2_s3 = True
            k2 = k2[3:].lstrip('/')
        else:
            is_key2_s3 = False

        s3m = S3Manager()

        # If they're both s3 keys, transfer the files between them.
        if is_key2_s3 and is_key1_s3:
            s3m.transfer(k1,
                         k2,
                         dst_bucket_type=args.bucket if args.dest_bucket is None else args.dest_bucket,
                         src_bucket_type=args.bucket,
                         recursive=args.recursive,
                         delete_original=(args.command == 'mv'),
                         fail_quietly=True,
                         include_metadata=True)

        # If only the first file is an S3 key, we're downloading.
        elif is_key1_s3 and not is_key2_s3:
            s3m.download(k1,
                         k2,
                         bucket_type=args.bucket,
                         delete_original=(args.command == 'mv'),
                         recursive=args.recursive)

        # If only the second key is an S3 key, we're uploading.
        # If so, include the any metdata tags that are supplied via the command line.
        elif not is_key1_s3 and is_key2_s3:
            s3m.upload(k1,
                       k2,
                       bucket_type=args.bucket,
                       recursive=args.recursive,
                       delete_original=(args.command == 'mv'),
                       include_md5=args.md5,
                       other_metadata=args.metadata)

        # If neither key is an S3 key, it's asking for a local file transfer.
        # That can better be done with cp/mv on the os.
        else:
            raise ValueError("One or more keys should refer to an S3 bucket prepended by 's3:' or 's3://'. Local"
                             "file transfers can be handled by os-supported command-line utilitys like cp and mv.")

<<<<<<< HEAD
=======

>>>>>>> b6eef7f7
    ########################################################
    ### 'buckets' and 'list_buckets' parser ################
    ########################################################
    elif args.command in ("buckets", "list_buckets"):
        # Fetch the bucket data from the config file
        pretty_print_bucket_list()

    ########################################################
    ### 'metadata' and 'md5' parser ########################
    ########################################################
    elif args.command in ("metadata", "m", "meta"):
        s3m = S3Manager()

        # Remove s3: or s3:// prefix if it exists
        if re.match(r'^s3:', args.key, re.IGNORECASE):
            args.key = args.key[3:]
        # Remove opening / if it exists.
        args.key = args.key.lstrip('/')

        md = s3m.get_metadata(args.key, bucket_type=args.bucket)
        for k, v in md.items():
            print(f"\"{k}\": {v}")

    else:
        raise NotImplementedError("Command '{args.command}' not yet implemented.")


if __name__ == "__main__":
    s3_cli()<|MERGE_RESOLUTION|>--- conflicted
+++ resolved
@@ -713,10 +713,6 @@
                 s3_key: str,
                 bucket_type: typing.Union[str, None] = None,
                 use_tags: bool = False):
-<<<<<<< HEAD
-
-=======
->>>>>>> b6eef7f7
         """Return the md5 hash of an S3 key, if it was provided when uploaded.
 
         NOTE: This is different from the AWS object.content_md5 key, which is computed differently and may not
@@ -724,19 +720,12 @@
 
         bucket_type = self.convert_btype(bucket_type)
 
-<<<<<<< HEAD
         metadata = self.get_metadata(s3_key,
                                      bucket_type=bucket_type,
                                      recursive=False,
                                      return_entire_header=False,
                                      use_tags=use_tags)[self.config.s3_md5_metadata_key]
         return metadata
-=======
-        metadata = self.get_metadata(s3_key, bucket_type=bucket_type, recursive=False,
-                                     return_entire_header=False, use_tags=use_tags)
-        # TODO: Finish getting the metadata and then the md5 from there.
-        return head
->>>>>>> b6eef7f7
 
     def compare_md5(self,
                     filename: str,
@@ -758,11 +747,7 @@
                      bucket_type: str = None,
                      recursive: bool = False,
                      return_entire_header: bool = False,
-<<<<<<< HEAD
                      use_tags: typing.Union[bool, None] = None) -> typing.Dict:
-=======
-                     use_tags: bool = False) -> typing.Dict:
->>>>>>> b6eef7f7
         """Return the user-defined metadata of an S3 key.
 
         If wildcards are used, return it as a {key: metadata_dict}" dictionary, even if only one file is matched.
@@ -774,15 +759,10 @@
                                         wildcard flags are used.
             return_entire_header (bool, optional): Whether to return the entire header, or just the user-defined
                                                    'Metadata' portion of it. Defaults to False (return just 'Metadata').
-<<<<<<< HEAD
                                                    Only applies if use_tags is False.
             use_tags (bool, optional): Whether to return the user-defined 'Tags' portion of the header. Defaults to
                                        None. If None, only use tags on the export bucket if
                                        ivert_config.ivert_export_client_use_aws_tags_instead_of_metadata is True.
-=======
-                                                   Only applies if use_tags is False and recursive is False.
-            use_tags (bool, optional): Use object_tags rather than the Metadata field of the header directly.
->>>>>>> b6eef7f7
 
         Returns:
             typing.Dict: The metadata of the S3 key.
@@ -809,7 +789,6 @@
 
         else:
             bname = self.get_bucketname(bucket_type=bucket_type)
-<<<<<<< HEAD
             # If use_tags wasn't set, set it to the export_client bucket's setting in the ivert_config file.
             # This is the only IVERT bucket in which this is applicable.
             if use_tags is None:
@@ -825,19 +804,6 @@
                 return dict([(t["Key"], t["Value"]) for t in head["TagSet"]])
 
             # Otherwise, use the s3api "head-object" feature, under "Metadata".
-=======
-            if use_tags:
-                head = client.get_object_tagging(Bucket=bname, Key=s3_key)
-                return dict([(t["Key"], t["Value"]) for t in head["TagSet"]])
-
->>>>>>> b6eef7f7
-            else:
-                head = client.head_object(Bucket=bname, Key=s3_key)
-
-                if return_entire_header:
-                    return head
-                else:
-                    return head["Metadata"]
 
 
 def pretty_print_bucket_list(use_formatting=True):
@@ -1206,10 +1172,6 @@
             raise ValueError("One or more keys should refer to an S3 bucket prepended by 's3:' or 's3://'. Local"
                              "file transfers can be handled by os-supported command-line utilitys like cp and mv.")
 
-<<<<<<< HEAD
-=======
-
->>>>>>> b6eef7f7
     ########################################################
     ### 'buckets' and 'list_buckets' parser ################
     ########################################################
